package light

import (
	"bytes"
	"context"
	"errors"
	"fmt"
	"sort"
	"time"

	"github.com/tendermint/tendermint/libs/log"
	tmmath "github.com/tendermint/tendermint/libs/math"
	tmsync "github.com/tendermint/tendermint/libs/sync"
	"github.com/tendermint/tendermint/light/provider"
	"github.com/tendermint/tendermint/light/store"
	"github.com/tendermint/tendermint/types"
)

type mode byte

const (
	sequential mode = iota + 1
	skipping

	defaultPruningSize = 1000
	// For verifySkipping, when using the cache of headers from the previous batch,
	// they will always be at a height greater than 1/2 (normal verifySkipping) so to
	// find something in between the range, 9/16 is used.
	verifySkippingNumerator   = 9
	verifySkippingDenominator = 16

	// 10s should cover most of the clients.
	// References:
	// - http://vancouver-webpages.com/time/web.html
	// - https://blog.codinghorror.com/keeping-time-on-the-pc/
	defaultMaxClockDrift = 10 * time.Second
)

// Option sets a parameter for the light client.
type Option func(*Client)

// SequentialVerification option configures the light client to sequentially
// check the blocks (every block, in ascending height order). Note this is
// much slower than SkippingVerification, albeit more secure.
func SequentialVerification() Option {
	return func(c *Client) {
		c.verificationMode = sequential
	}
}

// SkippingVerification option configures the light client to skip blocks as
// long as {trustLevel} of the old validator set signed the new header. The
// verifySkipping algorithm from the specification is used for finding the minimal
// "trust path".
//
// trustLevel - fraction of the old validator set (in terms of voting power),
// which must sign the new header in order for us to trust it. NOTE this only
// applies to non-adjacent headers. For adjacent headers, sequential
// verification is used.
func SkippingVerification(trustLevel tmmath.Fraction) Option {
	return func(c *Client) {
		c.verificationMode = skipping
		c.trustLevel = trustLevel
	}
}

// PruningSize option sets the maximum amount of light blocks that the light
// client stores. When Prune() is run, all light blocks that are earlier than
// the h amount of light blocks will be removed from the store.
// Default: 1000. A pruning size of 0 will not prune the light client at all.
func PruningSize(h uint16) Option {
	return func(c *Client) {
		c.pruningSize = h
	}
}

// ConfirmationFunction option can be used to prompt to confirm an action. For
// example, remove newer headers if the light client is being reset with an
// older header. No confirmation is required by default!
func ConfirmationFunction(fn func(action string) bool) Option {
	return func(c *Client) {
		c.confirmationFn = fn
	}
}

// Logger option can be used to set a logger for the client.
func Logger(l log.Logger) Option {
	return func(c *Client) {
		c.logger = l
	}
}

// MaxClockDrift defines how much new header's time can drift into
// the future. Default: 10s.
func MaxClockDrift(d time.Duration) Option {
	return func(c *Client) {
		c.maxClockDrift = d
	}
}

// Client represents a light client, connected to a single chain, which gets
// light blocks from a primary provider, verifies them either sequentially or by
// skipping some and stores them in a trusted store (usually, a local FS).
//
// Default verification: SkippingVerification(DefaultTrustLevel)
type Client struct {
<<<<<<< HEAD
	chainID            string
	trustingPeriod     time.Duration // see TrustOptions.Period
	verificationMode   mode
	trustLevel         tmmath.Fraction
	maxRetryAttempts   uint16 // see MaxRetryAttempts option
	maxClockDrift      time.Duration
	lightBlockRequests uint16
=======
	chainID          string
	trustingPeriod   time.Duration // see TrustOptions.Period
	verificationMode mode
	trustLevel       tmmath.Fraction
	maxClockDrift    time.Duration
>>>>>>> e00ffc42

	// Mutex for locking during changes of the light clients providers
	providerMutex tmsync.Mutex
	// Primary provider of new headers.
	primary provider.Provider
	// Providers used to "witness" new headers.
	witnesses map[string]provider.Provider

	// Where trusted light blocks are stored.
	trustedStore store.Store
	// Highest trusted light block from the store (height=H).
	latestTrustedBlock *types.LightBlock

	// See RemoveNoLongerTrustedHeadersPeriod option
	pruningSize uint16
	// See ConfirmationFunction option
	confirmationFn func(action string) bool

	quit chan struct{}

	logger log.Logger
}

// NewClient returns a new light client. It returns an error if it fails to
// obtain the light block from the primary or they are invalid (e.g. trust
// hash does not match with the one from the headers).
//
// Witnesses are providers, which will be used for cross-checking the primary
// provider. At least one witness must be given when skipping verification is
// used (default). A witness can become a primary iff the current primary is
// unavailable.
//
// See all Option(s) for the additional configuration.
func NewClient(
	ctx context.Context,
	chainID string,
	trustOptions TrustOptions,
	primary provider.Provider,
	witnesses []provider.Provider,
	trustedStore store.Store,
	options ...Option) (*Client, error) {

	if err := trustOptions.ValidateBasic(); err != nil {
		return nil, fmt.Errorf("invalid TrustOptions: %w", err)
	}

	c, err := NewClientFromTrustedStore(chainID, trustOptions.Period, primary, witnesses, trustedStore, options...)
	if err != nil {
		return nil, err
	}

	if c.latestTrustedBlock != nil {
		c.logger.Info("Checking trusted light block using options")
		if err := c.checkTrustedHeaderUsingOptions(ctx, trustOptions); err != nil {
			return nil, err
		}
	}

	if c.latestTrustedBlock == nil || c.latestTrustedBlock.Height < trustOptions.Height {
		c.logger.Info("Downloading trusted light block using options")
		if err := c.initializeWithTrustOptions(ctx, trustOptions); err != nil {
			return nil, err
		}
	}

	return c, err
}

// NewClientFromTrustedStore initializes existing client from the trusted store.
//
// See NewClient
func NewClientFromTrustedStore(
	chainID string,
	trustingPeriod time.Duration,
	primary provider.Provider,
	witnesses []provider.Provider,
	trustedStore store.Store,
	options ...Option) (*Client, error) {

	witnessMap := make(map[string]provider.Provider)
	for _, witness := range witnesses {
		witness
	}

	c := &Client{
		chainID:          chainID,
		trustingPeriod:   trustingPeriod,
		verificationMode: skipping,
		trustLevel:       DefaultTrustLevel,
		maxClockDrift:    defaultMaxClockDrift,
		primary:          primary,
		witnesses:        witnesses,
		trustedStore:     trustedStore,
		pruningSize:      defaultPruningSize,
		confirmationFn:   func(action string) bool { return true },
		quit:             make(chan struct{}),
		logger:           log.NewNopLogger(),
	}

	for _, o := range options {
		o(c)
	}

	// Validate the number of witnesses.
	if len(c.witnesses) < 1 {
		return nil, ErrNoWitnesses
	}

	// Validate trust level.
	if err := ValidateTrustLevel(c.trustLevel); err != nil {
		return nil, err
	}

	if err := c.restoreTrustedLightBlock(); err != nil {
		return nil, err
	}

	return c, nil
}

// restoreTrustedLightBlock loads the latest trusted light block from the store
func (c *Client) restoreTrustedLightBlock() error {
	lastHeight, err := c.trustedStore.LastLightBlockHeight()
	if err != nil {
		return fmt.Errorf("can't get last trusted light block height: %w", err)
	}

	if lastHeight > 0 {
		trustedBlock, err := c.trustedStore.LightBlock(lastHeight)
		if err != nil {
			return fmt.Errorf("can't get last trusted light block: %w", err)
		}
		c.latestTrustedBlock = trustedBlock
		c.logger.Info("Restored trusted light block", "height", lastHeight)
	}

	return nil
}

// if options.Height:
//
//     1) ahead of trustedLightBlock.Height => fetch light blocks (same height as
//     trustedLightBlock) from primary provider and check it's hash matches the
//     trustedLightBlock's hash (if not, remove trustedLightBlock and all the light blocks
//     before)
//
//     2) equals trustedLightBlock.Height => check options.Hash matches the
//     trustedLightBlock's hash (if not, remove trustedLightBlock and all the light blocks
//     before)
//
//     3) behind trustedLightBlock.Height => remove all the light blocks between
//     options.Height and trustedLightBlock.Height, update trustedLightBlock, then
//     check options.Hash matches the trustedLightBlock's hash (if not, remove
//     trustedLightBlock and all the light blocks before)
//
// The intuition here is the user is always right. I.e. if she decides to reset
// the light client with an older header, there must be a reason for it.
func (c *Client) checkTrustedHeaderUsingOptions(ctx context.Context, options TrustOptions) error {
	var primaryHash []byte
	switch {
	case options.Height > c.latestTrustedBlock.Height:
		h, err := c.lightBlockFromPrimary(ctx, c.latestTrustedBlock.Height)
		if err != nil {
			return err
		}
		primaryHash = h.Hash()
	case options.Height == c.latestTrustedBlock.Height:
		primaryHash = options.Hash
	case options.Height < c.latestTrustedBlock.Height:
		c.logger.Info("Client initialized with old header (trusted is more recent)",
			"old", options.Height,
			"trustedHeight", c.latestTrustedBlock.Height,
			"trustedHash", c.latestTrustedBlock.Hash())

		action := fmt.Sprintf(
			"Rollback to %d (%X)? Note this will remove newer light blocks up to %d (%X)",
			options.Height, options.Hash,
			c.latestTrustedBlock.Height, c.latestTrustedBlock.Hash())
		if c.confirmationFn(action) {
			// remove all the headers (options.Height, trustedHeader.Height]
			err := c.cleanupAfter(options.Height)
			if err != nil {
				return fmt.Errorf("cleanupAfter(%d): %w", options.Height, err)
			}

			c.logger.Info("Rolled back to older header (newer headers were removed)",
				"old", options.Height)
		} else {
			return nil
		}

		primaryHash = options.Hash
	}

	if !bytes.Equal(primaryHash, c.latestTrustedBlock.Hash()) {
		c.logger.Info("Prev. trusted header's hash (h1) doesn't match hash from primary provider (h2)",
			"h1", c.latestTrustedBlock.Hash(), "h2", primaryHash)

		action := fmt.Sprintf(
			"Prev. trusted header's hash %X doesn't match hash %X from primary provider. Remove all the stored light blocks?",
			c.latestTrustedBlock.Hash(), primaryHash)
		if c.confirmationFn(action) {
			err := c.Cleanup()
			if err != nil {
				return fmt.Errorf("failed to cleanup: %w", err)
			}
		} else {
			return errors.New("refused to remove the stored light blocks despite hashes mismatch")
		}
	}

	return nil
}

// initializeWithTrustOptions fetches the weakly-trusted light block from
// primary provider.
func (c *Client) initializeWithTrustOptions(ctx context.Context, options TrustOptions) error {
	// 1) Fetch and verify the light block.
	l, err := c.lightBlockFromPrimary(ctx, options.Height)
	if err != nil {
		return err
	}

	// NOTE: - Verify func will check if it's expired or not.
	//       - h.Time is not being checked against time.Now() because we don't
	//         want to add yet another argument to NewClient* functions.
	if err := l.ValidateBasic(c.chainID); err != nil {
		return err
	}

	if !bytes.Equal(l.Hash(), options.Hash) {
		return fmt.Errorf("expected header's hash %X, but got %X", options.Hash, l.Hash())
	}

	// 2) Ensure that +2/3 of validators signed correctly.
	err = l.ValidatorSet.VerifyCommitLight(c.chainID, l.Commit.BlockID, l.Height, l.Commit)
	if err != nil {
		return fmt.Errorf("invalid commit: %w", err)
	}

	// 3) Cross-verify with witnesses to ensure everybody has the same state.
	if err := c.compareFirstHeaderWithWitnesses(ctx, l.SignedHeader); err != nil {
		return err
	}

	// 4) Persist both of them and continue.
	return c.updateTrustedLightBlock(l)
}

// TrustedLightBlock returns a trusted light block at the given height (0 - the latest).
//
// It returns an error if:
//  - there are some issues with the trusted store, although that should not
//  happen normally;
//  - negative height is passed;
//  - header has not been verified yet and is therefore not in the store
//
// Safe for concurrent use by multiple goroutines.
func (c *Client) TrustedLightBlock(height int64) (*types.LightBlock, error) {
	height, err := c.compareWithLatestHeight(height)
	if err != nil {
		return nil, err
	}
	return c.trustedStore.LightBlock(height)
}

func (c *Client) compareWithLatestHeight(height int64) (int64, error) {
	latestHeight, err := c.LastTrustedHeight()
	if err != nil {
		return 0, fmt.Errorf("can't get last trusted height: %w", err)
	}
	if latestHeight == -1 {
		return 0, errors.New("no headers exist")
	}

	switch {
	case height > latestHeight:
		return 0, fmt.Errorf("unverified header/valset requested (latest: %d)", latestHeight)
	case height == 0:
		return latestHeight, nil
	case height < 0:
		return 0, errors.New("negative height")
	}

	return height, nil
}

// Update attempts to advance the state by downloading the latest light
// block and verifying it. It returns a new light block on a successful
// update. Otherwise, it returns nil (plus an error, if any).
func (c *Client) Update(ctx context.Context, now time.Time) (*types.LightBlock, error) {
	lastTrustedHeight, err := c.LastTrustedHeight()
	if err != nil {
		return nil, fmt.Errorf("can't get last trusted height: %w", err)
	}

	if lastTrustedHeight == -1 {
		// no light blocks yet => wait
		return nil, nil
	}

	latestBlock, err := c.lightBlockFromPrimary(ctx, 0)
	if err != nil {
		return nil, err
	}

	if latestBlock.Height > lastTrustedHeight {
		err = c.verifyLightBlock(ctx, latestBlock, now)
		if err != nil {
			return nil, err
		}
		c.logger.Info("Advanced to new state", "height", latestBlock.Height, "hash", latestBlock.Hash())
		return latestBlock, nil
	}

	return nil, nil
}

// VerifyLightBlockAtHeight fetches the light block at the given height
// and verifies it. It returns the block immediately if it exists in
// the trustedStore (no verification is needed).
//
// height must be > 0.
//
// It returns provider.ErrlightBlockNotFound if light block is not found by
// primary.
//
// It will replace the primary provider if an error from a request to the provider occurs
func (c *Client) VerifyLightBlockAtHeight(ctx context.Context, height int64, now time.Time) (*types.LightBlock, error) {
	if height <= 0 {
		return nil, errors.New("negative or zero height")
	}

	// Check if the light block is already verified.
	h, err := c.TrustedLightBlock(height)
	if err == nil {
		c.logger.Info("Header has already been verified", "height", height, "hash", h.Hash())
		// Return already trusted light block
		return h, nil
	}

	// Request the light block from primary
	l, err := c.lightBlockFromPrimary(ctx, height)
	if err != nil {
		return nil, err
	}

	return l, c.verifyLightBlock(ctx, l, now)
}

// VerifyHeader verifies a new header against the trusted state. It returns
// immediately if newHeader exists in trustedStore (no verification is
// needed). Else it performs one of the two types of verification:
//
// SequentialVerification: verifies that 2/3 of the trusted validator set has
// signed the new header. If the headers are not adjacent, **all** intermediate
// headers will be requested. Intermediate headers are not saved to database.
//
// SkippingVerification(trustLevel): verifies that {trustLevel} of the trusted
// validator set has signed the new header. If it's not the case and the
// headers are not adjacent, verifySkipping is performed and necessary (not all)
// intermediate headers will be requested. See the specification for details.
// Intermediate headers are not saved to database.
// https://github.com/tendermint/spec/blob/master/spec/consensus/light-client.md
//
// If the header, which is older than the currently trusted header, is
// requested and the light client does not have it, VerifyHeader will perform:
//		a) verifySkipping verification if nearest trusted header is found & not expired
//		b) backwards verification in all other cases
//
// It returns ErrOldHeaderExpired if the latest trusted header expired.
//
// If the primary provides an invalid header (ErrInvalidHeader), it is rejected
// and replaced by another provider until all are exhausted.
//
// If, at any moment, a LightBlock is not found by the primary provider as part of
// verification then the provider will be replaced by another and the process will
// restart.
func (c *Client) VerifyHeader(ctx context.Context, newHeader *types.Header, now time.Time) error {
	if newHeader == nil {
		return errors.New("nil header")
	}
	if newHeader.Height <= 0 {
		return errors.New("negative or zero height")
	}

	// Check if newHeader already verified.
	l, err := c.TrustedLightBlock(newHeader.Height)
	if err == nil {
		// Make sure it's the same header.
		if !bytes.Equal(l.Hash(), newHeader.Hash()) {
			return fmt.Errorf("existing trusted header %X does not match newHeader %X", l.Hash(), newHeader.Hash())
		}
		c.logger.Info("Header has already been verified",
			"height", newHeader.Height, "hash", newHeader.Hash())
		return nil
	}

	// Request the header and the vals.
	l, err = c.lightBlockFromPrimary(ctx, newHeader.Height)
	if err != nil {
		return fmt.Errorf("failed to retrieve light block from primary to verify against: %w", err)
	}

	if !bytes.Equal(l.Hash(), newHeader.Hash()) {
		return fmt.Errorf("light block header %X does not match newHeader %X", l.Hash(), newHeader.Hash())
	}

	return c.verifyLightBlock(ctx, l, now)
}

func (c *Client) verifyLightBlock(ctx context.Context, newLightBlock *types.LightBlock, now time.Time) error {
	c.logger.Info("VerifyHeader", "height", newLightBlock.Height, "hash", newLightBlock.Hash())

	var (
		verifyFunc func(ctx context.Context, trusted *types.LightBlock, new *types.LightBlock, now time.Time) error
		err        error
	)

	switch c.verificationMode {
	case sequential:
		verifyFunc = c.verifySequential
	case skipping:
		verifyFunc = c.verifySkippingAgainstPrimary
	default:
		panic(fmt.Sprintf("Unknown verification mode: %b", c.verificationMode))
	}

	firstBlockHeight, err := c.FirstTrustedHeight()
	if err != nil {
		return fmt.Errorf("can't get first light block height: %w", err)
	}

	switch {
	// Verifying forwards
	case newLightBlock.Height >= c.latestTrustedBlock.Height:
		err = verifyFunc(ctx, c.latestTrustedBlock, newLightBlock, now)

	// Verifying backwards
	case newLightBlock.Height < firstBlockHeight:
		var firstBlock *types.LightBlock
		firstBlock, err = c.trustedStore.LightBlock(firstBlockHeight)
		if err != nil {
			return fmt.Errorf("can't get first light block: %w", err)
		}
		err = c.backwards(ctx, firstBlock.Header, newLightBlock.Header)

	// Verifying between first and last trusted light block
	default:
		var closestBlock *types.LightBlock
		closestBlock, err = c.trustedStore.LightBlockBefore(newLightBlock.Height)
		if err != nil {
			return fmt.Errorf("can't get signed header before height %d: %w", newLightBlock.Height, err)
		}
		err = verifyFunc(ctx, closestBlock, newLightBlock, now)
	}
	if err != nil {
		c.logger.Error("Can't verify", "err", err)
		return err
	}

	// Once verified, save and return
	return c.updateTrustedLightBlock(newLightBlock)
}

// see VerifyHeader
func (c *Client) verifySequential(
	ctx context.Context,
	trustedBlock *types.LightBlock,
	newLightBlock *types.LightBlock,
	now time.Time) error {

	var (
		verifiedBlock = trustedBlock
		interimBlock  *types.LightBlock
		err           error
		trace         = []*types.LightBlock{trustedBlock}
	)

	for height := trustedBlock.Height + 1; height <= newLightBlock.Height; height++ {
		// 1) Fetch interim light block if needed.
		if height == newLightBlock.Height { // last light block
			interimBlock = newLightBlock
		} else { // intermediate light blocks
			interimBlock, err = c.lightBlockFromPrimary(ctx, height)
			if err != nil {
				return ErrVerificationFailed{From: verifiedBlock.Height, To: height, Reason: err}
			}
		}

		// 2) Verify them
		c.logger.Debug("Verify adjacent newLightBlock against verifiedBlock",
			"trustedHeight", verifiedBlock.Height,
			"trustedHash", verifiedBlock.Hash(),
			"newHeight", interimBlock.Height,
			"newHash", interimBlock.Hash())

		err = VerifyAdjacent(verifiedBlock.SignedHeader, interimBlock.SignedHeader, interimBlock.ValidatorSet,
			c.trustingPeriod, now, c.maxClockDrift)
		if err != nil {
			err := ErrVerificationFailed{From: verifiedBlock.Height, To: interimBlock.Height, Reason: err}

			switch errors.Unwrap(err).(type) {
			case ErrInvalidHeader:
				// If the target header is invalid, return immediately.
				if err.To == newLightBlock.Height {
					c.logger.Debug("Target header is invalid", "err", err)
					return err
				}

				// If some intermediate header is invalid, remove the primary and try again.
				c.logger.Error("primary sent invalid header -> removing", "err", err, "primary", c.primary)
				if removeErr := c.removePrimaryProvider(); removeErr != nil {
					c.logger.Error("Can't remove primary", "err", removeErr)
					// return original error
					return err
				}

				replacementBlock, fErr := c.lightBlockFromPrimary(ctx, newLightBlock.Height)
				if fErr != nil {
					c.logger.Error("Can't fetch light block from primary", "err", fErr)
					// return original error
					return err
				}

				if !bytes.Equal(replacementBlock.Hash(), newLightBlock.Hash()) {
					c.logger.Error("Replacement provider has a different light block",
						"newHash", newLightBlock.Hash(),
						"replHash", replacementBlock.Hash())
					// return original error
					return err
				}

				// attempt to verify header again
				height--

				continue
			default:
				return err
			}
		}

		// 3) Update verifiedBlock
		verifiedBlock = interimBlock

		// 4) Add verifiedBlock to trace
		trace = append(trace, verifiedBlock)
	}

	// Compare header with the witnesses to ensure it's not a fork.
	// More witnesses we have, more chance to notice one.
	//
	// CORRECTNESS ASSUMPTION: there's at least 1 correct full node
	// (primary or one of the witnesses).
	return c.detectDivergence(ctx, trace, now)
}

// see VerifyHeader
//
// verifySkipping finds the middle light block between a trusted and new light block,
// reiterating the action until it verifies a light block. A cache of light blocks
// requested from source is kept such that when a verification is made, and the
// light client tries again to verify the new light block in the middle, the light
// client does not need to ask for all the same light blocks again.
func (c *Client) verifySkipping(
	ctx context.Context,
	source provider.Provider,
	trustedBlock *types.LightBlock,
	newLightBlock *types.LightBlock,
	now time.Time) ([]*types.LightBlock, error) {

	var (
		blockCache = []*types.LightBlock{newLightBlock}
		depth      = 0

		verifiedBlock = trustedBlock
		trace         = []*types.LightBlock{trustedBlock}
	)

	for {
		c.logger.Debug("Verify non-adjacent newHeader against verifiedBlock",
			"trustedHeight", verifiedBlock.Height,
			"trustedHash", verifiedBlock.Hash(),
			"newHeight", blockCache[depth].Height,
			"newHash", blockCache[depth].Hash())

		err := Verify(verifiedBlock.SignedHeader, verifiedBlock.ValidatorSet, blockCache[depth].SignedHeader,
			blockCache[depth].ValidatorSet, c.trustingPeriod, now, c.maxClockDrift, c.trustLevel)
		switch err.(type) {
		case nil:
			// Have we verified the last header
			if depth == 0 {
				trace = append(trace, newLightBlock)
				return trace, nil
			}
			// If not, update the lower bound to the previous upper bound
			verifiedBlock = blockCache[depth]
			// Remove the light block at the lower bound in the header cache - it will no longer be needed
			blockCache = blockCache[:depth]
			// Reset the cache depth so that we start from the upper bound again
			depth = 0
			// add verifiedBlock to the trace
			trace = append(trace, verifiedBlock)

		case ErrNewValSetCantBeTrusted:
			// do add another header to the end of the cache
			if depth == len(blockCache)-1 {
				pivotHeight := verifiedBlock.Height + (blockCache[depth].Height-verifiedBlock.
					Height)*verifySkippingNumerator/verifySkippingDenominator
				interimBlock, providerErr := source.LightBlock(ctx, pivotHeight)
				if providerErr != nil {
					return nil, ErrVerificationFailed{From: verifiedBlock.Height, To: pivotHeight, Reason: providerErr}
				}
				blockCache = append(blockCache, interimBlock)
			}
			depth++

		default:
			return nil, ErrVerificationFailed{From: verifiedBlock.Height, To: blockCache[depth].Height, Reason: err}
		}
	}
}

// verifySkippingAgainstPrimary does verifySkipping plus it compares new header with
// witnesses and replaces primary if it sends the light client an invalid header
func (c *Client) verifySkippingAgainstPrimary(
	ctx context.Context,
	trustedBlock *types.LightBlock,
	newLightBlock *types.LightBlock,
	now time.Time) error {

	trace, err := c.verifySkipping(ctx, c.primary, trustedBlock, newLightBlock, now)

	switch errors.Unwrap(err).(type) {
	case ErrInvalidHeader:
		// If the target header is invalid, return immediately.
		invalidHeaderHeight := err.(ErrVerificationFailed).To
		if invalidHeaderHeight == newLightBlock.Height {
			c.logger.Debug("Target header is invalid", "err", err)
			return err
		}

		// If some intermediate header is invalid, remove the primary and try again.
		c.logger.Error("primary sent invalid header -> replacing", "err", err, "primary", c.primary)
		if removeErr := c.removePrimaryProvider(); err != nil {
			c.logger.Error("Can't remove primary", "err", removeErr)
			// return original error
			return err
		}

		replacementBlock, fErr := c.lightBlockFromPrimary(ctx, newLightBlock.Height)
		if fErr != nil {
			c.logger.Error("Can't fetch light block from primary", "err", fErr)
			// return original error
			return err
		}

		if !bytes.Equal(replacementBlock.Hash(), newLightBlock.Hash()) {
			c.logger.Error("Replacement provider has a different light block",
				"newHash", newLightBlock.Hash(),
				"replHash", replacementBlock.Hash())
			// return original error
			return err
		}

		// attempt to verify the header again
		return c.verifySkippingAgainstPrimary(ctx, trustedBlock, replacementBlock, now)
	case nil:
		// Compare header with the witnesses to ensure it's not a fork.
		// More witnesses we have, more chance to notice one.
		//
		// CORRECTNESS ASSUMPTION: there's at least 1 correct full node
		// (primary or one of the witnesses).
		if cmpErr := c.detectDivergence(ctx, trace, now); cmpErr != nil {
			return cmpErr
		}
	default:
		return err
	}

	return nil
}

// LastTrustedHeight returns a last trusted height. -1 and nil are returned if
// there are no trusted headers.
//
// Safe for concurrent use by multiple goroutines.
func (c *Client) LastTrustedHeight() (int64, error) {
	return c.trustedStore.LastLightBlockHeight()
}

// FirstTrustedHeight returns a first trusted height. -1 and nil are returned if
// there are no trusted headers.
//
// Safe for concurrent use by multiple goroutines.
func (c *Client) FirstTrustedHeight() (int64, error) {
	return c.trustedStore.FirstLightBlockHeight()
}

// ChainID returns the chain ID the light client was configured with.
//
// Safe for concurrent use by multiple goroutines.
func (c *Client) ChainID() string {
	return c.chainID
}

// Primary returns the primary provider.
//
// NOTE: provider may be not safe for concurrent access.
func (c *Client) Primary() provider.Provider {
	c.providerMutex.Lock()
	defer c.providerMutex.Unlock()
	return c.primary
}

// Witnesses returns the witness providers.
//
// NOTE: providers may be not safe for concurrent access.
func (c *Client) Witnesses() []provider.Provider {
	c.providerMutex.Lock()
	defer c.providerMutex.Unlock()
	return c.witnesses
}

// Cleanup removes all the data (headers and validator sets) stored. Note: the
// client must be stopped at this point.
func (c *Client) Cleanup() error {
	c.logger.Info("Removing all light blocks")
	c.latestTrustedBlock = nil
	return c.trustedStore.Prune(0)
}

// cleanupAfter deletes all headers & validator sets after +height+. It also
// resets latestTrustedBlock to the latest header.
func (c *Client) cleanupAfter(height int64) error {
	prevHeight := c.latestTrustedBlock.Height

	for {
		h, err := c.trustedStore.LightBlockBefore(prevHeight)
		if err == store.ErrLightBlockNotFound || (h != nil && h.Height <= height) {
			break
		} else if err != nil {
			return fmt.Errorf("failed to get header before %d: %w", prevHeight, err)
		}

		err = c.trustedStore.DeleteLightBlock(h.Height)
		if err != nil {
			c.logger.Error("can't remove a trusted header & validator set", "err", err,
				"height", h.Height)
		}

		prevHeight = h.Height
	}

	c.latestTrustedBlock = nil
	err := c.restoreTrustedLightBlock()
	if err != nil {
		return err
	}

	return nil
}

func (c *Client) updateTrustedLightBlock(l *types.LightBlock) error {
	if err := c.trustedStore.SaveLightBlock(l); err != nil {
		return fmt.Errorf("failed to save trusted header: %w", err)
	}

	if c.pruningSize > 0 {
		if err := c.trustedStore.Prune(c.pruningSize); err != nil {
			return fmt.Errorf("prune: %w", err)
		}
	}

	if c.latestTrustedBlock == nil || l.Height > c.latestTrustedBlock.Height {
		c.latestTrustedBlock = l
	}

	return nil
}

// backwards verification (see VerifyHeaderBackwards func in the spec) verifies
// headers before a trusted header. If a sent header is invalid the primary is
// replaced with another provider and the operation is repeated.
func (c *Client) backwards(
	ctx context.Context,
	trustedHeader *types.Header,
	newHeader *types.Header) error {

	var (
		verifiedHeader = trustedHeader
		interimHeader  *types.Header
	)

	for verifiedHeader.Height > newHeader.Height {
		interimBlock, err := c.lightBlockFromPrimary(ctx, verifiedHeader.Height-1)
		if err != nil {
			return fmt.Errorf("failed to obtain the header at height #%d: %w", verifiedHeader.Height-1, err)
		}
		interimHeader = interimBlock.Header
		c.logger.Debug("Verify newHeader against verifiedHeader",
			"trustedHeight", verifiedHeader.Height,
			"trustedHash", verifiedHeader.Hash(),
			"newHeight", interimHeader.Height,
			"newHash", interimHeader.Hash())
		if err := VerifyBackwards(interimHeader, verifiedHeader); err != nil {
			c.logger.Error("primary sent invalid header -> replacing", "err", err, "primary", c.primary)
			if removeErr := c.removePrimaryProvider(); removeErr != nil {
				c.logger.Error("Can't replace primary", "err", removeErr)
				// return original error
				return fmt.Errorf("verify backwards from %d to %d failed: %w",
					verifiedHeader.Height, interimHeader.Height, err)
			}
			// we need to verify the header at the same height again
			continue
		}
		verifiedHeader = interimHeader
	}

	return nil
}

// lightBlockFromPrimary retrieves the lightBlock from the primary provider
// at the specified height. This method also handles provider behavior as follows:
//
// 1. If the provider does not respond or does not have the block, it tries again
//    with a different provider
// 2. If all providers return the same error, the light client forwards the error to
//    where the initial request came from
// 3. If the provider provides an invalid light block, is deemed unreliable or returns
//    any other error, the primary is permanently dropped and is replaced by a witness.
func (c *Client) lightBlockFromPrimary(ctx context.Context, height int64) (*types.LightBlock, error) {
	c.providerMutex.Lock()
	l, err := c.primary.LightBlock(ctx, height)
	c.providerMutex.Unlock()

	switch err {
	case nil:
		// Everything went smoothly. We reset the lightBlockRequests and return the light block
		c.lightBlockRequests = 0
		return l, nil

	case provider.ErrNoResponse:
	case provider.ErrLightBlockNotFound:
		c.lightBlockRequests++
		// if the light client has requested the same block to all providers and they have given one of
		// the above two errors, then we can assume that the light block is unreachable at the time and
		// we return the error
		if c.lightBlockRequests > uint16(len(c.witnesses)) {
			return nil, err
		}
		// else we cycle through the next witness and try again
		return c.findNewPrimary(ctx, height)

	default:
		// The light client has most likely received either provider.ErrUnreliableProvider or provider.ErrBadLightBlock
		// These errors mean that the light client should drop the primary and try with another provider instead
		c.logger.Debug("Error on light block request from primary", "error", err, "primary", c.primary)
		if removeErr := c.removePrimaryProvider(); removeErr != nil {
			return nil, fmt.Errorf("%v. Tried to remove primary but: %w", err.Error(), removeErr)
		}
	}

	return c.lightBlockFromPrimary(ctx, height)
}

// NOTE: requires a providerMutex lock
func (c *Client) removeWitness(idx int) error {
	if len(c.witnesses) < 2 {
		return ErrNoWitnesses
	}

	c.witnesses[idx] = c.witnesses[len(c.witnesses)-1]
	c.witnesses = c.witnesses[:len(c.witnesses)-1]
	return nil
}

// removePrimaryProvider drops the primary and uses the next witness in the array
// as the new primary. Returns an error if there are not witnesses left
func (c *Client) removePrimaryProvider() error {
	c.providerMutex.Lock()
	defer c.providerMutex.Unlock()

	if len(c.witnesses) <= 1 {
		return ErrNoWitnesses
	}

	c.primary = c.witnesses[0]
	c.witnesses = c.witnesses[1:]
	c.logger.Info("Removing primary and replacing with the first witness", "new_primary", c.primary)

	return nil
}

// findNewPrimary takes the first alternative provider and promotes it as the
// primary provider, pushing the previous provider to the back of the queue
func (c *Client) findNewPrimary(ctx context.Context, height int64) (*types.LightBlock, error) {
	c.providerMutex.Lock()
	defer c.providerMutex.Unlock()

	if len(c.witnesses) < 1 {
		panic("wanted to swap primary but there were no witnesses to swap with")
	}

	oldPrimary := c.primary
	c.primary = c.witnesses[0]
	c.witnesses = append(c.witnesses[1:], oldPrimary)
	c.logger.Info("Swapping primary with the first witness", "new_primary", c.primary)
}

type witnessResponse struct {
	lb *types.LightBlock
	witnessIndex int
	err error
}

// lightBlockFromWitnesses concurrely queries all witnesses for a light block returning the
// light block and the index of the provider who sent it. lightBlockFromWitnesses also performs
// the same error handling as ligthBlockFromPrimary
func (c *Client) lightBlocksFromWitnesses(ctx context.Context, height int64) chan *types.LightBlock {
	var (
		witnessResponsesC = make(chan *types.LightBlock, len(c.witnesses))
		witnessesToRemoveC  = make(chan int, len(c.witnesses))
	)

	go func(witnessesToRemoveC chan int) {
		c.providerMutex.Lock()
		defer c.providerMutex.Unlock()

		witnesses := make([]int, 0)
		for i := 0; i < cap(witnessesToRemoveC); i++ {
			witnessIndex := <- witnessesToRemoveC
			if witnessIndex >= 0 {
				witnesses = append(witnesses, witnessIndex)
			}
		}
		sort.Ints(witnesses)
	}(witnessesToRemoveC)

	for i, witness := range c.witnesses {
		go func(witnessIndex int, witness provider.Provider, witnessResponsesC chan *types.LightBlock) {
			lb, err := witness.LightBlock(ctx, height)
			switch err {
				case nil:
					witnessResponsesC <- lb
					witnessesToRemoveC <- -1
				case provider.ErrNoResponse:
				case provider.ErrLightBlockNotFound:
					witnessesToRemoveC <- -1
				default: // provider.ErrUnreliableProvider, provider.ErrBadLightBlock
					witnessesToRemoveC <- witnessIndex
			}
		}(i, witness, witnessResponsesC)
	}

	

	return witnessResponsesC
}

// compareFirstHeaderWithWitnesses concurrently compares h with all witnesses. If any
// witness reports a different header than h, the function returns an error.
func (c *Client) compareFirstHeaderWithWitnesses(ctx context.Context, h *types.SignedHeader) error {
	compareCtx, cancel := context.WithCancel(ctx)
	defer cancel()

	c.providerMutex.Lock()
	defer c.providerMutex.Unlock()

	if len(c.witnesses) < 1 {
		return ErrNoWitnesses
	}

	errc := make(chan error, len(c.witnesses))
	for i, witness := range c.witnesses {
		go c.compareNewHeaderWithWitness(compareCtx, errc, h, witness, i)
	}

	witnessesToRemove := make([]int, 0, len(c.witnesses))

	// handle errors from the header comparisons as they come in
	for i := 0; i < cap(errc); i++ {
		err := <-errc

		switch e := err.(type) {
		case nil:
			continue
		case errConflictingHeaders:
			c.logger.Error(fmt.Sprintf(`Witness #%d has a different header. Please check primary is correct
and remove witness. Otherwise, use the different primary`, e.WitnessIndex), "witness", c.witnesses[e.WitnessIndex])
			return err
		case errBadWitness:
			// If witness sent us an invalid header, then remove it. If it didn't
			// respond or couldn't find the block, then we ignore it and move on to
			// the next witness.
			if _, ok := e.Reason.(provider.ErrBadLightBlock); ok {
				c.logger.Info("Witness sent us invalid header / vals -> removing it", "witness", c.witnesses[e.WitnessIndex])
				witnessesToRemove = append(witnessesToRemove, e.WitnessIndex)
			}
		}
	}

	// we need to make sure that we remove witnesses by index in the reverse
	// order so as to not affect the indexes themselves
	sort.Ints(witnessesToRemove)
	for i := len(witnessesToRemove) - 1; i >= 0; i-- {
		c.removeWitness(witnessesToRemove[i])
	}

	return nil
}<|MERGE_RESOLUTION|>--- conflicted
+++ resolved
@@ -104,28 +104,18 @@
 //
 // Default verification: SkippingVerification(DefaultTrustLevel)
 type Client struct {
-<<<<<<< HEAD
-	chainID            string
-	trustingPeriod     time.Duration // see TrustOptions.Period
-	verificationMode   mode
-	trustLevel         tmmath.Fraction
-	maxRetryAttempts   uint16 // see MaxRetryAttempts option
-	maxClockDrift      time.Duration
-	lightBlockRequests uint16
-=======
 	chainID          string
 	trustingPeriod   time.Duration // see TrustOptions.Period
 	verificationMode mode
 	trustLevel       tmmath.Fraction
 	maxClockDrift    time.Duration
->>>>>>> e00ffc42
 
 	// Mutex for locking during changes of the light clients providers
 	providerMutex tmsync.Mutex
 	// Primary provider of new headers.
 	primary provider.Provider
 	// Providers used to "witness" new headers.
-	witnesses map[string]provider.Provider
+	witnesses []provider.Provider
 
 	// Where trusted light blocks are stored.
 	trustedStore store.Store
@@ -197,11 +187,6 @@
 	witnesses []provider.Provider,
 	trustedStore store.Store,
 	options ...Option) (*Client, error) {
-
-	witnessMap := make(map[string]provider.Provider)
-	for _, witness := range witnesses {
-		witness
-	}
 
 	c := &Client{
 		chainID:          chainID,
@@ -610,7 +595,7 @@
 		}
 
 		// 2) Verify them
-		c.logger.Debug("Verify adjacent newLightBlock against verifiedBlock",
+		c.logger.Debug("verify adjacent newLightBlock against verifiedBlock",
 			"trustedHeight", verifiedBlock.Height,
 			"trustedHash", verifiedBlock.Hash(),
 			"newHeight", interimBlock.Height,
@@ -625,36 +610,27 @@
 			case ErrInvalidHeader:
 				// If the target header is invalid, return immediately.
 				if err.To == newLightBlock.Height {
-					c.logger.Debug("Target header is invalid", "err", err)
+					c.logger.Debug("target header is invalid", "err", err)
 					return err
 				}
 
 				// If some intermediate header is invalid, remove the primary and try again.
 				c.logger.Error("primary sent invalid header -> removing", "err", err, "primary", c.primary)
-				if removeErr := c.removePrimaryProvider(); removeErr != nil {
-					c.logger.Error("Can't remove primary", "err", removeErr)
-					// return original error
+
+				replacementBlock, removeErr := c.findNewPrimary(ctx, newLightBlock.Height, true)
+				if removeErr != nil {
+					c.logger.Debug("failed to replace primary. Returning original error", "err", removeErr)
 					return err
 				}
 
-				replacementBlock, fErr := c.lightBlockFromPrimary(ctx, newLightBlock.Height)
-				if fErr != nil {
-					c.logger.Error("Can't fetch light block from primary", "err", fErr)
-					// return original error
+				if !bytes.Equal(replacementBlock.Hash(), newLightBlock.Hash()) {
+					c.logger.Debug("replaced primary but new primary has a different block to the initial one. Returning original error")
 					return err
 				}
 
-				if !bytes.Equal(replacementBlock.Hash(), newLightBlock.Hash()) {
-					c.logger.Error("Replacement provider has a different light block",
-						"newHash", newLightBlock.Hash(),
-						"replHash", replacementBlock.Hash())
-					// return original error
-					return err
-				}
-
 				// attempt to verify header again
 				height--
-
+				
 				continue
 			default:
 				return err
@@ -757,30 +733,20 @@
 		// If the target header is invalid, return immediately.
 		invalidHeaderHeight := err.(ErrVerificationFailed).To
 		if invalidHeaderHeight == newLightBlock.Height {
-			c.logger.Debug("Target header is invalid", "err", err)
+			c.logger.Debug("target header is invalid", "err", err)
 			return err
 		}
 
 		// If some intermediate header is invalid, remove the primary and try again.
 		c.logger.Error("primary sent invalid header -> replacing", "err", err, "primary", c.primary)
-		if removeErr := c.removePrimaryProvider(); err != nil {
-			c.logger.Error("Can't remove primary", "err", removeErr)
-			// return original error
+		replacementBlock, removeErr := c.findNewPrimary(ctx, newLightBlock.Height, true)
+		if removeErr != nil {
+			c.logger.Error("failed to replace primary. Returning original error", "err", removeErr)
 			return err
 		}
 
-		replacementBlock, fErr := c.lightBlockFromPrimary(ctx, newLightBlock.Height)
-		if fErr != nil {
-			c.logger.Error("Can't fetch light block from primary", "err", fErr)
-			// return original error
-			return err
-		}
-
 		if !bytes.Equal(replacementBlock.Hash(), newLightBlock.Hash()) {
-			c.logger.Error("Replacement provider has a different light block",
-				"newHash", newLightBlock.Hash(),
-				"replHash", replacementBlock.Hash())
-			// return original error
+			c.logger.Debug("replaced primary but new primary has a different block to the initial one. Returning original error")
 			return err
 		}
 
@@ -846,7 +812,7 @@
 // Cleanup removes all the data (headers and validator sets) stored. Note: the
 // client must be stopped at this point.
 func (c *Client) Cleanup() error {
-	c.logger.Info("Removing all light blocks")
+	c.logger.Info("removing all light blocks")
 	c.latestTrustedBlock = nil
 	return c.trustedStore.Prune(0)
 }
@@ -919,21 +885,28 @@
 			return fmt.Errorf("failed to obtain the header at height #%d: %w", verifiedHeader.Height-1, err)
 		}
 		interimHeader = interimBlock.Header
-		c.logger.Debug("Verify newHeader against verifiedHeader",
+		c.logger.Debug("verify newHeader against verifiedHeader",
 			"trustedHeight", verifiedHeader.Height,
 			"trustedHash", verifiedHeader.Hash(),
 			"newHeight", interimHeader.Height,
 			"newHash", interimHeader.Hash())
 		if err := VerifyBackwards(interimHeader, verifiedHeader); err != nil {
-			c.logger.Error("primary sent invalid header -> replacing", "err", err, "primary", c.primary)
-			if removeErr := c.removePrimaryProvider(); removeErr != nil {
-				c.logger.Error("Can't replace primary", "err", removeErr)
-				// return original error
-				return fmt.Errorf("verify backwards from %d to %d failed: %w",
-					verifiedHeader.Height, interimHeader.Height, err)
+			// verification has failed
+			c.logger.Error("backwards verification failed, replacing primary...", "err", err, "primary", c.primary)
+
+			// the client tries to see if it can get a witness to continue with the request
+			newPrimarysBlock, replaceErr := c.findNewPrimary(ctx, newHeader.Height, true)
+			if replaceErr != nil {
+				c.logger.Debug("failed to replace primary. Returning original error", "err", replaceErr)
+				return err
 			}
-			// we need to verify the header at the same height again
-			continue
+
+			if !bytes.Equal(newPrimarysBlock.Hash(), newHeader.Hash()) {
+				c.logger.Debug("replaced primary but new primary has a different block to the initial one. Returning original error")
+				return err
+			}
+
+			return c.backwards(ctx, verifiedHeader, newPrimarysBlock.Header)
 		}
 		verifiedHeader = interimHeader
 	}
@@ -958,75 +931,40 @@
 	switch err {
 	case nil:
 		// Everything went smoothly. We reset the lightBlockRequests and return the light block
-		c.lightBlockRequests = 0
 		return l, nil
 
 	case provider.ErrNoResponse:
 	case provider.ErrLightBlockNotFound:
-		c.lightBlockRequests++
-		// if the light client has requested the same block to all providers and they have given one of
-		// the above two errors, then we can assume that the light block is unreachable at the time and
-		// we return the error
-		if c.lightBlockRequests > uint16(len(c.witnesses)) {
-			return nil, err
-		}
-		// else we cycle through the next witness and try again
-		return c.findNewPrimary(ctx, height)
+		// we find a new witness to replace the primary
+		c.logger.Debug("Error on light block request from primary, replacing...", "error", err, "primary", c.primary)
+		return c.findNewPrimary(ctx, height, false)
 
 	default:
 		// The light client has most likely received either provider.ErrUnreliableProvider or provider.ErrBadLightBlock
 		// These errors mean that the light client should drop the primary and try with another provider instead
-		c.logger.Debug("Error on light block request from primary", "error", err, "primary", c.primary)
-		if removeErr := c.removePrimaryProvider(); removeErr != nil {
-			return nil, fmt.Errorf("%v. Tried to remove primary but: %w", err.Error(), removeErr)
-		}
+		c.logger.Error("Error on light block request from primary, removing...", "error", err, "primary", c.primary)
+		return c.findNewPrimary(ctx, height, true)
 	}
 
 	return c.lightBlockFromPrimary(ctx, height)
 }
 
 // NOTE: requires a providerMutex lock
-func (c *Client) removeWitness(idx int) error {
-	if len(c.witnesses) < 2 {
+func (c *Client) removeWitnesses(indexes []int) error {
+	// check that we will still have witnesses remaaining
+	if len(c.witnesses) <= len(indexes)  {
 		return ErrNoWitnesses
 	}
 
-	c.witnesses[idx] = c.witnesses[len(c.witnesses)-1]
-	c.witnesses = c.witnesses[:len(c.witnesses)-1]
+	// we need to make sure that we remove witnesses by index in the reverse
+	// order so as to not affect the indexes themselves
+	sort.Ints(indexes)
+	for i := len(indexes) - 1; i >= 0; i-- {
+		c.witnesses[indexes[i]] = c.witnesses[len(c.witnesses)-1]
+		c.witnesses = c.witnesses[:len(c.witnesses)-1]
+	}
+
 	return nil
-}
-
-// removePrimaryProvider drops the primary and uses the next witness in the array
-// as the new primary. Returns an error if there are not witnesses left
-func (c *Client) removePrimaryProvider() error {
-	c.providerMutex.Lock()
-	defer c.providerMutex.Unlock()
-
-	if len(c.witnesses) <= 1 {
-		return ErrNoWitnesses
-	}
-
-	c.primary = c.witnesses[0]
-	c.witnesses = c.witnesses[1:]
-	c.logger.Info("Removing primary and replacing with the first witness", "new_primary", c.primary)
-
-	return nil
-}
-
-// findNewPrimary takes the first alternative provider and promotes it as the
-// primary provider, pushing the previous provider to the back of the queue
-func (c *Client) findNewPrimary(ctx context.Context, height int64) (*types.LightBlock, error) {
-	c.providerMutex.Lock()
-	defer c.providerMutex.Unlock()
-
-	if len(c.witnesses) < 1 {
-		panic("wanted to swap primary but there were no witnesses to swap with")
-	}
-
-	oldPrimary := c.primary
-	c.primary = c.witnesses[0]
-	c.witnesses = append(c.witnesses[1:], oldPrimary)
-	c.logger.Info("Swapping primary with the first witness", "new_primary", c.primary)
 }
 
 type witnessResponse struct {
@@ -1035,49 +973,70 @@
 	err error
 }
 
-// lightBlockFromWitnesses concurrely queries all witnesses for a light block returning the
-// light block and the index of the provider who sent it. lightBlockFromWitnesses also performs
-// the same error handling as ligthBlockFromPrimary
-func (c *Client) lightBlocksFromWitnesses(ctx context.Context, height int64) chan *types.LightBlock {
+// findNewPrimary takes the first alternative provider and promotes it as the
+// primary provider, pushing the previous provider to the back of the queue
+func (c *Client) findNewPrimary(ctx context.Context, height int64, remove bool) (*types.LightBlock, error) {
+	c.providerMutex.Lock()
+	defer c.providerMutex.Unlock()
+
+	if len(c.witnesses) <= 1 {
+		return nil, ErrNoWitnesses
+	}
+
 	var (
-		witnessResponsesC = make(chan *types.LightBlock, len(c.witnesses))
-		witnessesToRemoveC  = make(chan int, len(c.witnesses))
+		witnessResponsesC = make(chan witnessResponse, len(c.witnesses))
+		witnessesToRemove []int
+		lastError error
 	)
 
-	go func(witnessesToRemoveC chan int) {
-		c.providerMutex.Lock()
-		defer c.providerMutex.Unlock()
-
-		witnesses := make([]int, 0)
-		for i := 0; i < cap(witnessesToRemoveC); i++ {
-			witnessIndex := <- witnessesToRemoveC
-			if witnessIndex >= 0 {
-				witnesses = append(witnesses, witnessIndex)
+	for i, witness := range c.witnesses {
+		go func(witnessIndex int, witnessResponsesC chan witnessResponse) {
+			lb, err := witness.LightBlock(ctx, height)
+			witnessResponsesC <- witnessResponse{ lb, witnessIndex, err }
+		}(i, witnessResponsesC)
+	}
+
+	for i := 0; i < cap(witnessResponsesC); i++ {
+		response := <- witnessResponsesC
+		switch response.err {
+		case nil: 
+			// if we are not intending on removing the primary then append the old primary to the end of the witness slice
+			if (!remove) {
+				c.witnesses = append(c.witnesses, c.primary)
 			}
-		}
-		sort.Ints(witnesses)
-	}(witnessesToRemoveC)
-
-	for i, witness := range c.witnesses {
-		go func(witnessIndex int, witness provider.Provider, witnessResponsesC chan *types.LightBlock) {
-			lb, err := witness.LightBlock(ctx, height)
-			switch err {
-				case nil:
-					witnessResponsesC <- lb
-					witnessesToRemoveC <- -1
-				case provider.ErrNoResponse:
-				case provider.ErrLightBlockNotFound:
-					witnessesToRemoveC <- -1
-				default: // provider.ErrUnreliableProvider, provider.ErrBadLightBlock
-					witnessesToRemoveC <- witnessIndex
-			}
-		}(i, witness, witnessResponsesC)
-	}
-
-	
-
-	return witnessResponsesC
-}
+
+			// promote respondent as the new primary
+			c.logger.Debug("found new primary", "primary", c.witnesses[response.witnessIndex])
+			c.primary = c.witnesses[response.witnessIndex]
+
+			// add promoted witness to the list of witnesses to be removed
+			witnessesToRemove = append(witnessesToRemove, response.witnessIndex)
+
+			// remove witnesses marked as bad (the client must do this before we alter the witness slice and change the indexes
+			// of witnesses). Removal is done in descending order
+			c.removeWitnesses(witnessesToRemove)
+			
+			// return the light block that new primary responded with
+			return response.lb, nil
+
+		case provider.ErrLightBlockNotFound:
+		case provider.ErrNoResponse:
+			lastError = response.err
+			c.logger.Debug("error on light block request from witness", 
+			"error", response.err, "primary", c.witnesses[response.witnessIndex])
+			continue
+
+		default:
+			lastError = response.err
+			c.logger.Error("error on light block request from witness, removing...", 
+			"error", response.err, "primary", c.witnesses[response.witnessIndex])
+			witnessesToRemove = append(witnessesToRemove, response.witnessIndex)
+		}
+	}
+
+	return nil, lastError
+}
+
 
 // compareFirstHeaderWithWitnesses concurrently compares h with all witnesses. If any
 // witness reports a different header than h, the function returns an error.
@@ -1107,26 +1066,22 @@
 		case nil:
 			continue
 		case errConflictingHeaders:
-			c.logger.Error(fmt.Sprintf(`Witness #%d has a different header. Please check primary is correct
-and remove witness. Otherwise, use the different primary`, e.WitnessIndex), "witness", c.witnesses[e.WitnessIndex])
+			c.logger.Error(fmt.Sprintf(`witness #%d has a different header. Please check primary is correct
+and remove witness. Otherwise, use a different primary`, e.WitnessIndex), "witness", c.witnesses[e.WitnessIndex])
 			return err
 		case errBadWitness:
 			// If witness sent us an invalid header, then remove it. If it didn't
 			// respond or couldn't find the block, then we ignore it and move on to
 			// the next witness.
 			if _, ok := e.Reason.(provider.ErrBadLightBlock); ok {
-				c.logger.Info("Witness sent us invalid header / vals -> removing it", "witness", c.witnesses[e.WitnessIndex])
+				c.logger.Info("Witness sent an invalid light block, removing...", "witness", c.witnesses[e.WitnessIndex])
 				witnessesToRemove = append(witnessesToRemove, e.WitnessIndex)
 			}
 		}
 	}
-
-	// we need to make sure that we remove witnesses by index in the reverse
-	// order so as to not affect the indexes themselves
-	sort.Ints(witnessesToRemove)
-	for i := len(witnessesToRemove) - 1; i >= 0; i-- {
-		c.removeWitness(witnessesToRemove[i])
-	}
+	
+	// remove all witnesses that misbehaved
+	c.removeWitnesses(witnessesToRemove)
 
 	return nil
 }