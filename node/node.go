package node

import (
	"bytes"
	"io/ioutil"
	"net"
	"net/http"
	"strings"
	"time"

	. "github.com/tendermint/go-common"
	cfg "github.com/tendermint/go-config"
	"github.com/tendermint/go-crypto"
	dbm "github.com/tendermint/go-db"
	"github.com/tendermint/go-p2p"
	"github.com/tendermint/go-rpc"
	"github.com/tendermint/go-rpc/server"
	"github.com/tendermint/go-wire"
	bc "github.com/tendermint/tendermint/blockchain"
	"github.com/tendermint/tendermint/consensus"
	mempl "github.com/tendermint/tendermint/mempool"
	"github.com/tendermint/tendermint/proxy"
	rpccore "github.com/tendermint/tendermint/rpc/core"
	grpccore "github.com/tendermint/tendermint/rpc/grpc"
	sm "github.com/tendermint/tendermint/state"
	"github.com/tendermint/tendermint/types"
	"github.com/tendermint/tendermint/version"
)

import _ "net/http/pprof"

type Node struct {
	config           cfg.Config
	sw               *p2p.Switch
	evsw             types.EventSwitch
	blockStore       *bc.BlockStore
	bcReactor        *bc.BlockchainReactor
	mempoolReactor   *mempl.MempoolReactor
	consensusState   *consensus.ConsensusState
	consensusReactor *consensus.ConsensusReactor
	privValidator    *types.PrivValidator
	genesisDoc       *types.GenesisDoc
	privKey          crypto.PrivKeyEd25519
	proxyApp         proxy.AppConns
}

func NewNodeDefault(config cfg.Config) *Node {
	// Get PrivValidator
	privValidatorFile := config.GetString("priv_validator_file")
	privValidator := types.LoadOrGenPrivValidator(privValidatorFile)
	return NewNode(config, privValidator, proxy.DefaultClientCreator(config))
}

func NewNode(config cfg.Config, privValidator *types.PrivValidator, clientCreator proxy.ClientCreator) *Node {

	// Get BlockStore
	blockStoreDB := dbm.NewDB("blockstore", config.GetString("db_backend"), config.GetString("db_dir"))
	blockStore := bc.NewBlockStore(blockStoreDB)

	// Get State db
	stateDB := dbm.NewDB("state", config.GetString("db_backend"), config.GetString("db_dir"))

	// Get State
	state := sm.GetState(config, stateDB)

	// Create the proxyApp, which manages connections (consensus, mempool, query)
	proxyApp := proxy.NewAppConns(config, clientCreator, sm.NewHandshaker(config, state, blockStore))
	if _, err := proxyApp.Start(); err != nil {
		Exit(Fmt("Error starting proxy app connections: %v", err))
	}

	// add the chainid and number of validators to the global config
	config.Set("chain_id", state.ChainID)
	config.Set("num_vals", state.Validators.Size())

	// Generate node PrivKey
	privKey := crypto.GenPrivKeyEd25519()

	// Make event switch
	eventSwitch := types.NewEventSwitch()
	_, err := eventSwitch.Start()
	if err != nil {
		Exit(Fmt("Failed to start switch: %v", err))
	}

	// Decide whether to fast-sync or not
	// We don't fast-sync when the only validator is us.
	fastSync := config.GetBool("fast_sync")
	if state.Validators.Size() == 1 {
		addr, _ := state.Validators.GetByIndex(0)
		if bytes.Equal(privValidator.Address, addr) {
			fastSync = false
		}
	}

	// Make BlockchainReactor
	bcReactor := bc.NewBlockchainReactor(config, state.Copy(), proxyApp.Consensus(), blockStore, fastSync)

	// Make MempoolReactor
	mempool := mempl.NewMempool(config, proxyApp.Mempool())
	mempoolReactor := mempl.NewMempoolReactor(config, mempool)

	// Make ConsensusReactor
	consensusState := consensus.NewConsensusState(config, state.Copy(), proxyApp.Consensus(), blockStore, mempool)
	if privValidator != nil {
		consensusState.SetPrivValidator(privValidator)
	}
	consensusReactor := consensus.NewConsensusReactor(consensusState, fastSync)

	// Make p2p network switch
	sw := p2p.NewSwitch(config.GetConfig("p2p"))
	sw.AddReactor("MEMPOOL", mempoolReactor)
	sw.AddReactor("BLOCKCHAIN", bcReactor)
	sw.AddReactor("CONSENSUS", consensusReactor)

<<<<<<< HEAD
	// filter peers by addr or pubkey with a abci query.
=======
	// Optionally, start the pex reactor
	// TODO: this is a dev feature, it needs some love
	if config.GetBool("pex_reactor") {
		addrBook := p2p.NewAddrBook(config.GetString("addrbook_file"), config.GetBool("addrbook_strict"))
		addrBook.Start()
		pexReactor := p2p.NewPEXReactor(addrBook)
		sw.AddReactor("PEX", pexReactor)
	}

	// filter peers by addr or pubkey with a tmsp query.
>>>>>>> c3a3cc76
	// if the query return code is OK, add peer
	// XXX: query format subject to change
	if config.GetBool("filter_peers") {
		// NOTE: addr is ip:port
		sw.SetAddrFilter(func(addr net.Addr) error {
			res := proxyApp.Query().QuerySync([]byte(Fmt("p2p/filter/addr/%s", addr.String())))
			if res.IsOK() {
				return nil
			}
			return res
		})
		sw.SetPubKeyFilter(func(pubkey crypto.PubKeyEd25519) error {
			res := proxyApp.Query().QuerySync([]byte(Fmt("p2p/filter/pubkey/%X", pubkey.Bytes())))
			if res.IsOK() {
				return nil
			}
			return res
		})
	}

	// add the event switch to all services
	// they should all satisfy events.Eventable
	SetEventSwitch(eventSwitch, bcReactor, mempoolReactor, consensusReactor)

	// run the profile server
	profileHost := config.GetString("prof_laddr")
	if profileHost != "" {

		go func() {
			log.Warn("Profile server", "error", http.ListenAndServe(profileHost, nil))
		}()
	}

	return &Node{
		config:           config,
		sw:               sw,
		evsw:             eventSwitch,
		blockStore:       blockStore,
		bcReactor:        bcReactor,
		mempoolReactor:   mempoolReactor,
		consensusState:   consensusState,
		consensusReactor: consensusReactor,
		privValidator:    privValidator,
		genesisDoc:       state.GenesisDoc,
		privKey:          privKey,
		proxyApp:         proxyApp,
	}
}

// Call Start() after adding the listeners.
func (n *Node) Start() error {
	n.sw.SetNodeInfo(makeNodeInfo(n.config, n.sw, n.privKey))
	n.sw.SetNodePrivKey(n.privKey)
	_, err := n.sw.Start()
	return err
}

func (n *Node) Stop() {
	log.Notice("Stopping Node")
	// TODO: gracefully disconnect from peers.
	n.sw.Stop()
}

// Add the event switch to reactors, mempool, etc.
func SetEventSwitch(evsw types.EventSwitch, eventables ...types.Eventable) {
	for _, e := range eventables {
		e.SetEventSwitch(evsw)
	}
}

// Add a Listener to accept inbound peer connections.
// Add listeners before starting the Node.
// The first listener is the primary listener (in NodeInfo)
func (n *Node) AddListener(l p2p.Listener) {
	log.Notice(Fmt("Added %v", l))
	n.sw.AddListener(l)
}

func (n *Node) StartRPC() ([]net.Listener, error) {
	rpccore.SetConfig(n.config)

	rpccore.SetEventSwitch(n.evsw)
	rpccore.SetBlockStore(n.blockStore)
	rpccore.SetConsensusState(n.consensusState)
	rpccore.SetMempool(n.mempoolReactor.Mempool)
	rpccore.SetSwitch(n.sw)
	rpccore.SetPubKey(n.privValidator.PubKey)
	rpccore.SetGenesisDoc(n.genesisDoc)
	rpccore.SetProxyAppQuery(n.proxyApp.Query())

	listenAddrs := strings.Split(n.config.GetString("rpc_laddr"), ",")

	// we may expose the rpc over both a unix and tcp socket
	listeners := make([]net.Listener, len(listenAddrs))
	for i, listenAddr := range listenAddrs {
		mux := http.NewServeMux()
		wm := rpcserver.NewWebsocketManager(rpccore.Routes, n.evsw)
		mux.HandleFunc("/websocket", wm.WebsocketHandler)
		rpcserver.RegisterRPCFuncs(mux, rpccore.Routes)
		listener, err := rpcserver.StartHTTPServer(listenAddr, mux)
		if err != nil {
			return nil, err
		}
		listeners[i] = listener
	}

	// we expose a simplified api over grpc for convenience to app devs
	grpcListenAddr := n.config.GetString("grpc_laddr")
	if grpcListenAddr != "" {
		listener, err := grpccore.StartGRPCServer(grpcListenAddr)
		if err != nil {
			return nil, err
		}
		listeners = append(listeners, listener)
	}

	return listeners, nil
}

func (n *Node) Switch() *p2p.Switch {
	return n.sw
}

func (n *Node) BlockStore() *bc.BlockStore {
	return n.blockStore
}

func (n *Node) ConsensusState() *consensus.ConsensusState {
	return n.consensusState
}

func (n *Node) ConsensusReactor() *consensus.ConsensusReactor {
	return n.consensusReactor
}

func (n *Node) MempoolReactor() *mempl.MempoolReactor {
	return n.mempoolReactor
}

func (n *Node) EventSwitch() types.EventSwitch {
	return n.evsw
}

// XXX: for convenience
func (n *Node) PrivValidator() *types.PrivValidator {
	return n.privValidator
}

func (n *Node) GenesisDoc() *types.GenesisDoc {
	return n.genesisDoc
}

func (n *Node) ProxyApp() proxy.AppConns {
	return n.proxyApp
}

func makeNodeInfo(config cfg.Config, sw *p2p.Switch, privKey crypto.PrivKeyEd25519) *p2p.NodeInfo {

	nodeInfo := &p2p.NodeInfo{
		PubKey:  privKey.PubKey().(crypto.PubKeyEd25519),
		Moniker: config.GetString("moniker"),
		Network: config.GetString("chain_id"),
		Version: version.Version,
		Other: []string{
			Fmt("wire_version=%v", wire.Version),
			Fmt("p2p_version=%v", p2p.Version),
			Fmt("consensus_version=%v", consensus.Version),
			Fmt("rpc_version=%v/%v", rpc.Version, rpccore.Version),
		},
	}

	// include git hash in the nodeInfo if available
	if rev, err := ReadFile(config.GetString("revision_file")); err == nil {
		nodeInfo.Other = append(nodeInfo.Other, Fmt("revision=%v", string(rev)))
	}

	if !sw.IsListening() {
		return nodeInfo
	}

	p2pListener := sw.Listeners()[0]
	p2pHost := p2pListener.ExternalAddress().IP.String()
	p2pPort := p2pListener.ExternalAddress().Port
	rpcListenAddr := config.GetString("rpc_laddr")

	// We assume that the rpcListener has the same ExternalAddress.
	// This is probably true because both P2P and RPC listeners use UPnP,
	// except of course if the rpc is only bound to localhost
	nodeInfo.ListenAddr = Fmt("%v:%v", p2pHost, p2pPort)
	nodeInfo.Other = append(nodeInfo.Other, Fmt("rpc_addr=%v", rpcListenAddr))
	return nodeInfo
}

//------------------------------------------------------------------------------

// Users wishing to:
//	* use an external signer for their validators
//	* supply an in-proc abci app
// should fork tendermint/tendermint and implement RunNode to
// call NewNode with their custom priv validator and/or custom
// proxy.ClientCreator interface
func RunNode(config cfg.Config) {
	// Wait until the genesis doc becomes available
	genDocFile := config.GetString("genesis_file")
	if !FileExists(genDocFile) {
		log.Notice(Fmt("Waiting for genesis file %v...", genDocFile))
		for {
			time.Sleep(time.Second)
			if !FileExists(genDocFile) {
				continue
			}
			jsonBlob, err := ioutil.ReadFile(genDocFile)
			if err != nil {
				Exit(Fmt("Couldn't read GenesisDoc file: %v", err))
			}
			genDoc := types.GenesisDocFromJSON(jsonBlob)
			if genDoc.ChainID == "" {
				PanicSanity(Fmt("Genesis doc %v must include non-empty chain_id", genDocFile))
			}
			config.Set("chain_id", genDoc.ChainID)
		}
	}

	// Create & start node
	n := NewNodeDefault(config)

	protocol, address := ProtocolAndAddress(config.GetString("node_laddr"))
	l := p2p.NewDefaultListener(protocol, address, config.GetBool("skip_upnp"))
	n.AddListener(l)
	err := n.Start()
	if err != nil {
		Exit(Fmt("Failed to start node: %v", err))
	}

	log.Notice("Started node", "nodeInfo", n.sw.NodeInfo())

	// If seedNode is provided by config, dial out.
	if config.GetString("seeds") != "" {
		seeds := strings.Split(config.GetString("seeds"), ",")
		n.sw.DialSeeds(seeds)
	}

	// Run the RPC server.
	if config.GetString("rpc_laddr") != "" {
		_, err := n.StartRPC()
		if err != nil {
			PanicCrisis(err)
		}
	}

	// Sleep forever and then...
	TrapSignal(func() {
		n.Stop()
	})
}

func (n *Node) NodeInfo() *p2p.NodeInfo {
	return n.sw.NodeInfo()
}

func (n *Node) DialSeeds(seeds []string) {
	n.sw.DialSeeds(seeds)
}

//------------------------------------------------------------------------------
// replay

// convenience for replay mode
func newConsensusState(config cfg.Config) *consensus.ConsensusState {
	// Get BlockStore
	blockStoreDB := dbm.NewDB("blockstore", config.GetString("db_backend"), config.GetString("db_dir"))
	blockStore := bc.NewBlockStore(blockStoreDB)

	// Get State
	stateDB := dbm.NewDB("state", config.GetString("db_backend"), config.GetString("db_dir"))
	state := sm.MakeGenesisStateFromFile(stateDB, config.GetString("genesis_file"))

	// Create proxyAppConn connection (consensus, mempool, query)
	proxyApp := proxy.NewAppConns(config, proxy.DefaultClientCreator(config), sm.NewHandshaker(config, state, blockStore))
	_, err := proxyApp.Start()
	if err != nil {
		Exit(Fmt("Error starting proxy app conns: %v", err))
	}

	// add the chainid to the global config
	config.Set("chain_id", state.ChainID)

	// Make event switch
	eventSwitch := types.NewEventSwitch()
	if _, err := eventSwitch.Start(); err != nil {
		Exit(Fmt("Failed to start event switch: %v", err))
	}

	mempool := mempl.NewMempool(config, proxyApp.Mempool())

	consensusState := consensus.NewConsensusState(config, state.Copy(), proxyApp.Consensus(), blockStore, mempool)
	consensusState.SetEventSwitch(eventSwitch)
	return consensusState
}

func RunReplayConsole(config cfg.Config, walFile string) {
	consensusState := newConsensusState(config)

	if err := consensusState.ReplayConsole(walFile); err != nil {
		Exit(Fmt("Error during consensus replay: %v", err))
	}
}

func RunReplay(config cfg.Config, walFile string) {
	consensusState := newConsensusState(config)

	if err := consensusState.ReplayMessages(walFile); err != nil {
		Exit(Fmt("Error during consensus replay: %v", err))
	}
	log.Notice("Replay run successfully")
}

// Defaults to tcp
func ProtocolAndAddress(listenAddr string) (string, string) {
	protocol, address := "tcp", listenAddr
	parts := strings.SplitN(address, "://", 2)
	if len(parts) == 2 {
		protocol, address = parts[0], parts[1]
	}
	return protocol, address
}<|MERGE_RESOLUTION|>--- conflicted
+++ resolved
@@ -113,9 +113,6 @@
 	sw.AddReactor("BLOCKCHAIN", bcReactor)
 	sw.AddReactor("CONSENSUS", consensusReactor)
 
-<<<<<<< HEAD
-	// filter peers by addr or pubkey with a abci query.
-=======
 	// Optionally, start the pex reactor
 	// TODO: this is a dev feature, it needs some love
 	if config.GetBool("pex_reactor") {
@@ -125,8 +122,7 @@
 		sw.AddReactor("PEX", pexReactor)
 	}
 
-	// filter peers by addr or pubkey with a tmsp query.
->>>>>>> c3a3cc76
+	// filter peers by addr or pubkey with a abci query.
 	// if the query return code is OK, add peer
 	// XXX: query format subject to change
 	if config.GetBool("filter_peers") {
